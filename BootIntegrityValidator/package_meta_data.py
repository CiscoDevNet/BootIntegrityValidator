--- conflicted
+++ resolved
@@ -1,9 +1,5 @@
 __title__ = "BootIntegrityValidator"
-<<<<<<< HEAD
-__version__ = "0.2.6.2"
-=======
 __version__ = "0.2.7.1"
->>>>>>> d658a56f
 __author__ = "Jay Young"
 __author_email__ = "jyoungta@cisco.com"
 __copyright__ = "Copyright 2017, Cisco Systems, Inc"
